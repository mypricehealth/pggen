package gotype

import (
	"github.com/jackc/pgx/v5/pgtype"
	"github.com/kirk-anchor/pggen/internal/pg"
	"github.com/kirk-anchor/pggen/internal/pg/pgoid"
)

// FindKnownTypePgx returns the native pgx type, like pgtype.Text, if known, for
// a Postgres OID. If there is no known type, returns nil.
func FindKnownTypePgx(oid uint32) (Type, bool) {
	typ, ok := knownTypesByOID[oid]
	return typ.pgNative, ok
}

// FindKnownTypeNullable returns the nullable type, like *string, if known, for
// a Postgres OID. Falls back to the pgNative type. If there is no known type
// for the OID, returns nil.
func FindKnownTypeNullable(oid uint32) (Type, bool) {
	typ, ok := knownTypesByOID[oid]
	if !ok {
		return nil, false
	}
	if typ.nullable != nil {
		return typ.nullable, true
	}
	return typ.pgNative, true
}

// FindKnownTypeNonNullable returns the non-nullable type like string, if known,
// for a Postgres OID. Falls back to the nullable type and pgNative type. If
// there is no known type for the OID, returns nil.
func FindKnownTypeNonNullable(oid uint32) (Type, bool) {
	typ, ok := knownTypesByOID[oid]
	if !ok {
		return nil, false
	}
	if typ.nonNullable != nil {
		return typ.nonNullable, true
	}
	if typ.nullable != nil {
		return typ.nullable, true
	}
	return typ.pgNative, true
}

// Native go types are not prefixed.
//
//goland:noinspection GoUnusedGlobalVariable
var (
	Bool          = MustParseKnownType("bool", pg.Bool)
	Boolp         = MustParseKnownType("*bool", pg.Bool)
	Int           = MustParseKnownType("int", pg.Int8)
	Intp          = MustParseKnownType("*int", pg.Int8)
	IntSlice      = MustParseKnownType("[]int", pg.Int8Array)
	IntpSlice     = MustParseKnownType("[]*int", pg.Int8Array)
	Int16         = MustParseKnownType("int16", pg.Int2)
	Int16p        = MustParseKnownType("*int16", pg.Int2)
	Int16Slice    = MustParseKnownType("[]int16", pg.Int2Array)
	Int16pSlice   = MustParseKnownType("[]*int16", pg.Int2Array)
	Int32         = MustParseKnownType("int32", pg.Int4)
	Int32p        = MustParseKnownType("*int32", pg.Int4)
	Int32Slice    = MustParseKnownType("[]int32", pg.Int4Array)
	Int32pSlice   = MustParseKnownType("[]*int32", pg.Int4Array)
	Int64         = MustParseKnownType("int64", pg.Int8)
	Int64p        = MustParseKnownType("*int64", pg.Int8)
	Int64Slice    = MustParseKnownType("[]int64", pg.Int8Array)
	Int64pSlice   = MustParseKnownType("[]*int64", pg.Int8Array)
	Uint          = MustParseKnownType("uint", pg.Int8)
	UintSlice     = MustParseKnownType("[]uint", pg.Int8Array)
	Uint16        = MustParseKnownType("uint16", pg.Int2)
	Uint16Slice   = MustParseKnownType("[]uint16", pg.Int2Array)
	Uint32        = MustParseKnownType("uint32", pg.Int4)
	Uint32Slice   = MustParseKnownType("[]uint32", pg.Int4Array)
	Uint64        = MustParseKnownType("uint64", pg.Int8)
	Uint64Slice   = MustParseKnownType("[]uint64", pg.Int8Array)
	String        = MustParseKnownType("string", pg.Text)
	Stringp       = MustParseKnownType("*string", pg.Text)
	StringSlice   = MustParseKnownType("[]string", pg.TextArray)
	StringpSlice  = MustParseKnownType("[]*string", pg.TextArray)
	Float32       = MustParseKnownType("float32", pg.Float4)
	Float32p      = MustParseKnownType("*float32", pg.Float4)
	Float32Slice  = MustParseKnownType("[]float32", pg.Float4Array)
	Float32pSlice = MustParseKnownType("[]*float32", pg.Float4Array)
	Float64       = MustParseKnownType("float64", pg.Float8)
	Float64p      = MustParseKnownType("*float64", pg.Float8)
	Float64Slice  = MustParseKnownType("[]float64", pg.Float8Array)
	Float64pSlice = MustParseKnownType("[]*float64", pg.Float8Array)
	ByteSlice     = MustParseKnownType("[]byte", pg.Bytea)
<<<<<<< HEAD
	Time          = MustParseKnownType("time.Time", pg.Timestamptz)
	Timep         = MustParseKnownType("*time.Time", pg.Timestamptz)
	TimeSlice     = MustParseKnownType("[]time.Time", pg.TimestamptzArray)
	TimepSlice    = MustParseKnownType("[]*time.Time", pg.TimestamptzArray)
	Decimal       = MustParseKnownType("github.com/shopspring/decimal.Decimal", pg.Numeric)
	Decimalp      = MustParseKnownType("*github.com/shopspring/decimal.Decimal", pg.Numeric)
=======
	JSON          = MustParseKnownType("encoding/json.RawMessage", pg.JSON)
	JSONB         = MustParseKnownType("encoding/json.RawMessage", pg.JSONB)
	JSONBArray    = MustParseKnownType("encoding/[]json.RawMessage", pg.JSONBArray)
>>>>>>> 1997b230
)

// pgtype types prefixed with "pg".
var (
	PgBool             = MustParseKnownType("github.com/jackc/pgx/v5/pgtype.Bool", pg.Bool)
	PgQChar            = MustParseKnownType("byte", pg.QChar)
	PgName             = MustParseKnownType("string", pg.Name)
	PgInt8             = MustParseKnownType("github.com/jackc/pgx/v5/pgtype.Int8", pg.Int8)
	PgInt2             = MustParseKnownType("github.com/jackc/pgx/v5/pgtype.Int2", pg.Int2)
	PgInt4             = MustParseKnownType("github.com/jackc/pgx/v5/pgtype.Int4", pg.Int4)
	PgText             = MustParseKnownType("github.com/jackc/pgx/v5/pgtype.Text", pg.Text)
	PgBytea            = MustParseKnownType("github.com/jackc/pgx/v5/pgtype.Bytea", pg.Bytea)
	PgOID              = MustParseKnownType("uint32", pg.OID)
	PgTID              = MustParseKnownType("github.com/jackc/pgx/v5/pgtype.TID", pg.TID)
	PgXID              = MustParseKnownType("github.com/jackc/pgx/v5/pgtype.XID", pg.XID)
	PgCID              = MustParseKnownType("github.com/jackc/pgx/v5/pgtype.CID", pg.CID)
<<<<<<< HEAD
	PgJSON             = MustParseKnownType("*string", pg.JSON)
=======
>>>>>>> 1997b230
	PgPoint            = MustParseKnownType("github.com/jackc/pgx/v5/pgtype.Point", pg.Point)
	PgLseg             = MustParseKnownType("github.com/jackc/pgx/v5/pgtype.Lseg", pg.Lseg)
	PgPath             = MustParseKnownType("github.com/jackc/pgx/v5/pgtype.Path", pg.Path)
	PgBox              = MustParseKnownType("github.com/jackc/pgx/v5/pgtype.Box", pg.Box)
	PgPolygon          = MustParseKnownType("github.com/jackc/pgx/v5/pgtype.Polygon", pg.Polygon)
	PgLine             = MustParseKnownType("github.com/jackc/pgx/v5/pgtype.Line", pg.Line)
	PgCIDR             = MustParseKnownType("github.com/jackc/pgx/v5/pgtype.CIDR", pg.CIDR)
	PgCIDRArray        = MustParseKnownType("github.com/jackc/pgx/v5/pgtype.FlatArray[netip.Prefix]", pg.CIDRArray)
	PgFloat4           = MustParseKnownType("github.com/jackc/pgx/v5/pgtype.Float4", pg.Float4)
	PgFloat8           = MustParseKnownType("github.com/jackc/pgx/v5/pgtype.Float8", pg.Float8)
	PgUnknown          = MustParseKnownType("github.com/jackc/pgx/v5/pgtype.Unknown", pg.Unknown)
	PgCircle           = MustParseKnownType("github.com/jackc/pgx/v5/pgtype.Circle", pg.Circle)
	PgMacaddr          = MustParseKnownType("net.HardwareAddr", pg.Macaddr)
	PgInet             = MustParseKnownType("github.com/jackc/pgx/v5/pgtype.Inet", pg.Inet)
	PgBoolArray        = MustParseKnownType("github.com/jackc/pgx/v5/pgtype.FlatArray[bool]", pg.BoolArray)
	PgByteaArray       = MustParseKnownType("github.com/jackc/pgx/v5/pgtype.FlatArray[[]byte]", pg.ByteaArray)
	PgInt2Array        = MustParseKnownType("github.com/jackc/pgx/v5/pgtype.FlatArray[int16]", pg.Int2Array)
	PgInt4Array        = MustParseKnownType("github.com/jackc/pgx/v5/pgtype.FlatArray[int32]", pg.Int4Array)
	PgTextArray        = MustParseKnownType("github.com/jackc/pgx/v5/pgtype.FlatArray[string]", pg.TextArray)
	PgBPCharArray      = MustParseKnownType("github.com/jackc/pgx/v5/pgtype.FlatArray[string]", pg.BPCharArray)
	PgVarcharArray     = MustParseKnownType("github.com/jackc/pgx/v5/pgtype.FlatArray[string]", pg.VarcharArray)
	PgInt8Array        = MustParseKnownType("github.com/jackc/pgx/v5/pgtype.FlatArray[int64]", pg.Int8Array)
	PgFloat4Array      = MustParseKnownType("github.com/jackc/pgx/v5/pgtype.FlatArray[float32]", pg.Float4Array)
	PgFloat8Array      = MustParseKnownType("github.com/jackc/pgx/v5/pgtype.FlatArray[float64]", pg.Float8Array)
	PgACLItem          = MustParseKnownType("github.com/jackc/pgx/v5/pgtype.ACLItem", pg.ACLItem)
	PgACLItemArray     = MustParseKnownType("github.com/jackc/pgx/v5/pgtype.FlatArray[pgtype.ACLItem]", pg.ACLItemArray)
	PgInetArray        = MustParseKnownType("github.com/jackc/pgx/v5/pgtype.FlatArray[netip.Addr]", pg.InetArray)
	PgMacaddrArray     = MustParseKnownType("github.com/jackc/pgx/v5/pgtype.FlatArray[net.HardwareAddr]", pg.MacaddrArray)
	PgBPChar           = MustParseKnownType("github.com/jackc/pgx/v5/pgtype.BPChar", pg.BPChar)
	PgVarchar          = MustParseKnownType("github.com/jackc/pgx/v5/pgtype.Varchar", pg.Varchar)
	PgDate             = MustParseKnownType("github.com/jackc/pgx/v5/pgtype.Date", pg.Date)
	PgTime             = MustParseKnownType("github.com/jackc/pgx/v5/pgtype.Time", pg.Time)
	PgTimestamp        = MustParseKnownType("github.com/jackc/pgx/v5/pgtype.Timestamp", pg.Timestamp)
	PgTimestampArray   = MustParseKnownType("github.com/jackc/pgx/v5/pgtype.FlatArray[pgtype.Timestamp]", pg.TimestampArray)
	PgDateArray        = MustParseKnownType("github.com/jackc/pgx/v5/pgtype.FlatArray[pgtype.Date]", pg.DateArray)
	PgTimestamptz      = MustParseKnownType("github.com/jackc/pgx/v5/pgtype.Timestamptz", pg.Timestamptz)
	PgTimestamptzArray = MustParseKnownType("github.com/jackc/pgx/v5/pgtype.FlatArray[time.Time]", pg.TimestamptzArray)
	PgInterval         = MustParseKnownType("github.com/jackc/pgx/v5/pgtype.Interval", pg.Interval)
	PgNumericArray     = MustParseKnownType("github.com/jackc/pgx/v5/pgtype.FlatArray[pgtype.Numeric]", pg.NumericArray)
	PgBit              = MustParseKnownType("github.com/jackc/pgx/v5/pgtype.Bit", pg.Bit)
	PgVarbit           = MustParseKnownType("github.com/jackc/pgx/v5/pgtype.Varbit", pg.Varbit)
	PgVoid             = &VoidType{}
	PgNumeric          = MustParseKnownType("github.com/jackc/pgx/v5/pgtype.Numeric", pg.Numeric)
	PgRecord           = MustParseKnownType("github.com/jackc/pgx/v5/pgtype.Record", pg.Record)
	PgUUID             = MustParseKnownType("github.com/jackc/pgx/v5/pgtype.UUID", pg.UUID)
	PgUUIDArray        = MustParseKnownType("github.com/jackc/pgx/v5/pgtype.FlatArray[[16]byte]", pg.UUIDArray)
<<<<<<< HEAD
	PgJSONB            = MustParseKnownType("*string", pg.JSONB)
	PgJSONBArray       = MustParseKnownType("github.com/jackc/pgx/v5/pgtype.FlatArray[*string]", pg.JSONBArray)
=======
>>>>>>> 1997b230
	PgInt4range        = MustParseKnownType("github.com/jackc/pgx/v5/pgtype.Int4range", pg.Int4range)
	PgNumrange         = MustParseKnownType("github.com/jackc/pgx/v5/pgtype.Numrange", pg.Numrange)
	PgTsrange          = MustParseKnownType("github.com/jackc/pgx/v5/pgtype.Tsrange", pg.Tsrange)
	PgTstzrange        = MustParseKnownType("github.com/jackc/pgx/v5/pgtype.Tstzrange", pg.Tstzrange)
	PgDaterange        = MustParseKnownType("github.com/jackc/pgx/v5/pgtype.Daterange", pg.Daterange)
	PgInt8range        = MustParseKnownType("github.com/jackc/pgx/v5/pgtype.Int8range", pg.Int8range)
)

// knownGoType is the native pgtype type, the nullable and non-nullable types
// for a Postgres type.
//
// pgNative means a type that implements the pgx decoder methods directly.
// Such types are typically provided by the pgtype package. Used as the fallback
// type and for cases like composite types where we need a
// pgtype.ValueTranscoder.
//
// A nullable type is one that can represent a nullable column, like *string for
// a Postgres text type that can be null. A nullable type is nicer to work with
// than the corresponding pgNative type, i.e. "*string" is easier to work with
// than pgtype.Text{}.
//
// A nonNullable type is one that can represent a column that's never null, like
// "string" for a Postgres text type.
type knownGoType struct{ pgNative, nullable, nonNullable Type }

var knownTypesByOID = map[uint32]knownGoType{
	pgtype.BoolOID:             {PgBool, Boolp, Bool},
	pgtype.QCharOID:            {PgQChar, nil, nil},
	pgtype.NameOID:             {PgName, nil, nil},
	pgtype.Int8OID:             {PgInt8, Intp, Int},
	pgtype.Int2OID:             {PgInt2, Int16p, Int16},
	pgtype.Int4OID:             {PgInt4, Int32p, Int32},
	pgtype.TextOID:             {PgText, Stringp, String},
	pgtype.ByteaOID:            {PgBytea, PgBytea, ByteSlice},
	pgtype.OIDOID:              {PgOID, nil, nil},
	pgtype.TIDOID:              {PgTID, nil, nil},
	pgtype.XIDOID:              {PgXID, nil, nil},
	pgtype.CIDOID:              {PgCID, nil, nil},
<<<<<<< HEAD
	pgtype.JSONOID:             {PgJSON, Stringp, String},
=======
	pgtype.JSONOID:             {JSON, nil, nil},
>>>>>>> 1997b230
	pgtype.PointOID:            {PgPoint, nil, nil},
	pgtype.LsegOID:             {PgLseg, nil, nil},
	pgtype.PathOID:             {PgPath, nil, nil},
	pgtype.BoxOID:              {PgBox, nil, nil},
	pgtype.PolygonOID:          {PgPolygon, nil, nil},
	pgtype.LineOID:             {PgLine, nil, nil},
	pgtype.CIDROID:             {PgCIDR, nil, nil},
	pgtype.CIDRArrayOID:        {PgCIDRArray, nil, nil},
	pgtype.Float4OID:           {PgFloat4, nil, nil},
	pgtype.Float8OID:           {PgFloat8, nil, nil},
	pgoid.OIDArray:             {Uint32Slice, nil, nil},
	pgtype.UnknownOID:          {PgUnknown, nil, nil},
	pgtype.CircleOID:           {PgCircle, nil, nil},
	pgtype.MacaddrOID:          {PgMacaddr, nil, nil},
	pgtype.InetOID:             {PgInet, nil, nil},
	pgtype.BoolArrayOID:        {PgBoolArray, nil, nil},
	pgtype.ByteaArrayOID:       {PgByteaArray, nil, nil},
	pgtype.Int2ArrayOID:        {PgInt2Array, Int16pSlice, Int16Slice},
	pgtype.Int4ArrayOID:        {PgInt4Array, Int32pSlice, Int32Slice},
	pgtype.TextArrayOID:        {PgTextArray, StringSlice, nil},
	pgtype.BPCharArrayOID:      {PgBPCharArray, nil, nil},
	pgtype.VarcharArrayOID:     {PgVarcharArray, nil, nil},
	pgtype.Int8ArrayOID:        {PgInt8Array, IntpSlice, IntSlice},
	pgtype.Float4ArrayOID:      {PgFloat4Array, Float32pSlice, Float32Slice},
	pgtype.Float8ArrayOID:      {PgFloat8Array, Float64pSlice, Float64Slice},
	pgtype.ACLItemOID:          {PgACLItem, nil, nil},
	pgtype.ACLItemArrayOID:     {PgACLItemArray, nil, nil},
	pgtype.InetArrayOID:        {PgInetArray, nil, nil},
	pgoid.MacaddrArray:         {PgMacaddrArray, nil, nil},
	pgtype.BPCharOID:           {PgBPChar, nil, nil},
	pgtype.VarcharOID:          {PgVarchar, nil, nil},
	pgtype.DateOID:             {PgDate, nil, nil},
	pgtype.TimeOID:             {PgTime, nil, nil},
	pgtype.TimestampOID:        {PgTimestamp, nil, nil},
	pgtype.TimestampArrayOID:   {PgTimestampArray, nil, nil},
	pgtype.DateArrayOID:        {PgDateArray, nil, nil},
	pgtype.TimestamptzOID:      {PgTimestamptz, Timep, Time},
	pgtype.TimestamptzArrayOID: {PgTimestamptzArray, TimepSlice, TimeSlice},
	pgtype.IntervalOID:         {PgInterval, nil, nil},
	pgtype.NumericArrayOID:     {PgNumericArray, nil, nil},
	pgtype.BitOID:              {PgBit, nil, nil},
	pgtype.VarbitOID:           {PgVarbit, nil, nil},
	pgoid.Void:                 {PgVoid, nil, nil},
	pgtype.NumericOID:          {PgNumeric, Decimalp, Decimal},
	pgtype.RecordOID:           {PgRecord, nil, nil},
<<<<<<< HEAD
	pgtype.UUIDOID:             {PgUUID, Stringp, String},
	pgtype.UUIDArrayOID:        {PgUUIDArray, StringpSlice, StringSlice},
	pgtype.JSONBOID:            {PgJSONB, Stringp, String},
	pgtype.JSONBArrayOID:       {PgJSONBArray, StringpSlice, StringSlice},
=======
	pgtype.UUIDOID:             {PgUUID, nil, nil},
	pgtype.UUIDArrayOID:        {PgUUIDArray, nil, nil},
	pgtype.JSONBOID:            {JSONB, nil, nil},
	pgtype.JSONBArrayOID:       {JSONBArray, nil, nil},
>>>>>>> 1997b230
	pgtype.Int4rangeOID:        {PgInt4range, nil, nil},
	pgtype.NumrangeOID:         {PgNumrange, nil, nil},
	pgtype.TsrangeOID:          {PgTsrange, nil, nil},
	pgtype.TstzrangeOID:        {PgTstzrange, nil, nil},
	pgtype.DaterangeOID:        {PgDaterange, nil, nil},
	pgtype.Int8rangeOID:        {PgInt8range, nil, nil},
}<|MERGE_RESOLUTION|>--- conflicted
+++ resolved
@@ -87,18 +87,15 @@
 	Float64Slice  = MustParseKnownType("[]float64", pg.Float8Array)
 	Float64pSlice = MustParseKnownType("[]*float64", pg.Float8Array)
 	ByteSlice     = MustParseKnownType("[]byte", pg.Bytea)
-<<<<<<< HEAD
+	JSON          = MustParseKnownType("encoding/json.RawMessage", pg.JSON)
+	JSONB         = MustParseKnownType("encoding/json.RawMessage", pg.JSONB)
+	JSONBArray    = MustParseKnownType("encoding/[]json.RawMessage", pg.JSONBArray)
 	Time          = MustParseKnownType("time.Time", pg.Timestamptz)
 	Timep         = MustParseKnownType("*time.Time", pg.Timestamptz)
 	TimeSlice     = MustParseKnownType("[]time.Time", pg.TimestamptzArray)
 	TimepSlice    = MustParseKnownType("[]*time.Time", pg.TimestamptzArray)
 	Decimal       = MustParseKnownType("github.com/shopspring/decimal.Decimal", pg.Numeric)
 	Decimalp      = MustParseKnownType("*github.com/shopspring/decimal.Decimal", pg.Numeric)
-=======
-	JSON          = MustParseKnownType("encoding/json.RawMessage", pg.JSON)
-	JSONB         = MustParseKnownType("encoding/json.RawMessage", pg.JSONB)
-	JSONBArray    = MustParseKnownType("encoding/[]json.RawMessage", pg.JSONBArray)
->>>>>>> 1997b230
 )
 
 // pgtype types prefixed with "pg".
@@ -115,10 +112,7 @@
 	PgTID              = MustParseKnownType("github.com/jackc/pgx/v5/pgtype.TID", pg.TID)
 	PgXID              = MustParseKnownType("github.com/jackc/pgx/v5/pgtype.XID", pg.XID)
 	PgCID              = MustParseKnownType("github.com/jackc/pgx/v5/pgtype.CID", pg.CID)
-<<<<<<< HEAD
 	PgJSON             = MustParseKnownType("*string", pg.JSON)
-=======
->>>>>>> 1997b230
 	PgPoint            = MustParseKnownType("github.com/jackc/pgx/v5/pgtype.Point", pg.Point)
 	PgLseg             = MustParseKnownType("github.com/jackc/pgx/v5/pgtype.Lseg", pg.Lseg)
 	PgPath             = MustParseKnownType("github.com/jackc/pgx/v5/pgtype.Path", pg.Path)
@@ -165,11 +159,8 @@
 	PgRecord           = MustParseKnownType("github.com/jackc/pgx/v5/pgtype.Record", pg.Record)
 	PgUUID             = MustParseKnownType("github.com/jackc/pgx/v5/pgtype.UUID", pg.UUID)
 	PgUUIDArray        = MustParseKnownType("github.com/jackc/pgx/v5/pgtype.FlatArray[[16]byte]", pg.UUIDArray)
-<<<<<<< HEAD
 	PgJSONB            = MustParseKnownType("*string", pg.JSONB)
 	PgJSONBArray       = MustParseKnownType("github.com/jackc/pgx/v5/pgtype.FlatArray[*string]", pg.JSONBArray)
-=======
->>>>>>> 1997b230
 	PgInt4range        = MustParseKnownType("github.com/jackc/pgx/v5/pgtype.Int4range", pg.Int4range)
 	PgNumrange         = MustParseKnownType("github.com/jackc/pgx/v5/pgtype.Numrange", pg.Numrange)
 	PgTsrange          = MustParseKnownType("github.com/jackc/pgx/v5/pgtype.Tsrange", pg.Tsrange)
@@ -208,11 +199,7 @@
 	pgtype.TIDOID:              {PgTID, nil, nil},
 	pgtype.XIDOID:              {PgXID, nil, nil},
 	pgtype.CIDOID:              {PgCID, nil, nil},
-<<<<<<< HEAD
 	pgtype.JSONOID:             {PgJSON, Stringp, String},
-=======
-	pgtype.JSONOID:             {JSON, nil, nil},
->>>>>>> 1997b230
 	pgtype.PointOID:            {PgPoint, nil, nil},
 	pgtype.LsegOID:             {PgLseg, nil, nil},
 	pgtype.PathOID:             {PgPath, nil, nil},
@@ -258,17 +245,10 @@
 	pgoid.Void:                 {PgVoid, nil, nil},
 	pgtype.NumericOID:          {PgNumeric, Decimalp, Decimal},
 	pgtype.RecordOID:           {PgRecord, nil, nil},
-<<<<<<< HEAD
 	pgtype.UUIDOID:             {PgUUID, Stringp, String},
 	pgtype.UUIDArrayOID:        {PgUUIDArray, StringpSlice, StringSlice},
 	pgtype.JSONBOID:            {PgJSONB, Stringp, String},
 	pgtype.JSONBArrayOID:       {PgJSONBArray, StringpSlice, StringSlice},
-=======
-	pgtype.UUIDOID:             {PgUUID, nil, nil},
-	pgtype.UUIDArrayOID:        {PgUUIDArray, nil, nil},
-	pgtype.JSONBOID:            {JSONB, nil, nil},
-	pgtype.JSONBArrayOID:       {JSONBArray, nil, nil},
->>>>>>> 1997b230
 	pgtype.Int4rangeOID:        {PgInt4range, nil, nil},
 	pgtype.NumrangeOID:         {PgNumrange, nil, nil},
 	pgtype.TsrangeOID:          {PgTsrange, nil, nil},
